# Copyright 2018 Amazon.com, Inc. or its affiliates. All Rights Reserved.
#
# Licensed under the Apache License, Version 2.0 (the "License").
# You may not use this file except in compliance with the License.
# A copy of the License is located at
#
#     http://www.apache.org/licenses/LICENSE-2.0
#
# or in the "license" file accompanying this file. This file is distributed
# on an "AS IS" BASIS, WITHOUT WARRANTIES OR CONDITIONS OF ANY KIND, either
# express or implied. See the License for the specific language governing
# permissions and limitations under the License.

import logging
from typing import Optional, Tuple, Iterator

import numpy as np
import pandas as pd

from gluonts.dataset.common import DataEntry, Dataset
from gluonts.dataset.field_names import FieldName
from gluonts.dataset.split import split
from gluonts.dataset.stat import calculate_dataset_statistics
from gluonts.dataset.util import period_index
from gluonts.evaluation import Evaluator
from gluonts.model.forecast import Forecast
from gluonts.model.predictor import Predictor
from gluonts.itertools import maybe_len


def _to_dataframe(input_label: Tuple[DataEntry, DataEntry]) -> pd.DataFrame:
    """
    Turn a pair of consecutive (in time) data entries into a dataframe.
    """
    start = input_label[0][FieldName.START]
    targets = [entry[FieldName.TARGET] for entry in input_label]
    full_target = np.concatenate(targets, axis=-1)
    index = period_index(
        {FieldName.START: start, FieldName.TARGET: full_target}
    )
    return pd.DataFrame(full_target.transpose(), index=index)


def make_evaluation_predictions(
    dataset: Dataset,
    predictor: Predictor,
    num_samples: int = 100,
) -> Tuple[Iterator[Forecast], Iterator[pd.Series]]:
    """
    Returns predictions for the trailing prediction_length observations of the
    given time series, using the given predictor.

    The predictor will take as input the given time series without the trailing
    prediction_length observations.

    Parameters
    ----------
    dataset
        Dataset where the evaluation will happen. Only the portion excluding
        the prediction_length portion is used when making prediction.
    predictor
        Model used to draw predictions.
    num_samples
        Number of samples to draw on the model when evaluating. Only
        sampling-based models will use this.

    Returns
    -------
    Tuple[Iterator[Forecast], Iterator[pd.Series]]
        A pair of iterators, the first one yielding the forecasts, and the
        second one yielding the corresponding ground truth series.
    """

<<<<<<< HEAD
    prediction_length = predictor.prediction_length
    freq = predictor.freq
    lead_time = predictor.lead_time

    def add_ts_dataframe(
        data_iterator: Iterator[DataEntry],
    ) -> Iterator[DataEntry]:
        for data_entry in data_iterator:
            data = data_entry.copy()
            if FieldName.INDEX in data:
                index = data[FieldName.INDEX]
            else:
                index = pd.period_range(
                    start=data[FieldName.START],
                    freq=freq,
                    periods=data[FieldName.TARGET].shape[-1],
                )
            data["ts"] = pd.DataFrame(
                index=index, data=data[FieldName.TARGET].transpose()
            )
            yield data

    def ts_iter(dataset: Dataset) -> pd.DataFrame:
        for data_entry in add_ts_dataframe(iter(dataset)):
            yield data_entry["ts"]

    def truncate_target(data):
        data = data.copy()
        target = data[FieldName.TARGET]
        assert (
            target.shape[-1] >= prediction_length
        )  # handles multivariate case (target_dim, history_length)
        data[FieldName.TARGET] = target[..., : -prediction_length - lead_time]
        return data

    # TODO filter out time series with target shorter than prediction length
    # TODO or fix the evaluator so it supports missing values instead (all
    # TODO the test set may be gone otherwise with such a filtering)

    dataset_trunc = AdhocTransform(truncate_target).apply(dataset)
=======
    window_length = predictor.prediction_length + predictor.lead_time
    _, test_template = split(dataset, offset=-window_length)
    test_data = test_template.generate_instances(window_length)
>>>>>>> 107a36c9

    return (
        predictor.predict(test_data.input, num_samples=num_samples),
        map(_to_dataframe, test_data),
    )


train_dataset_stats_key = "train_dataset_stats"
test_dataset_stats_key = "test_dataset_stats"
estimator_key = "estimator"
agg_metrics_key = "agg_metrics"


def serialize_message(logger, message: str, variable):
    logger.info(f"gluonts[{message}]: {variable}")


def backtest_metrics(
    test_dataset: Dataset,
    predictor: Predictor,
    evaluator=Evaluator(
        quantiles=(0.1, 0.2, 0.3, 0.4, 0.5, 0.6, 0.7, 0.8, 0.9)
    ),
    num_samples: int = 100,
    logging_file: Optional[str] = None,
) -> Tuple[dict, pd.DataFrame]:
    """
    Parameters
    ----------
    test_dataset
        Dataset to use for testing.
    predictor
        The predictor to test.
    evaluator
        Evaluator to use.
    num_samples
        Number of samples to use when generating sample-based forecasts. Only
        sampling-based models will use this.
    logging_file
        If specified, information of the backtest is redirected to this file.

    Returns
    -------
    Tuple[dict, pd.DataFrame]
        A tuple of aggregate metrics and metrics per time series obtained by
        training `forecaster` on `train_dataset` and evaluating the resulting
        `evaluator` provided on the `test_dataset`.
    """

    if logging_file is not None:
        log_formatter = logging.Formatter(
            "[%(asctime)s %(levelname)s %(thread)d] %(message)s",
            datefmt="%m/%d/%Y %H:%M:%S",
        )
        logger = logging.getLogger(__name__)
        handler = logging.FileHandler(logging_file)
        handler.setFormatter(log_formatter)
        logger.addHandler(handler)
    else:
        logger = logging.getLogger(__name__)

    test_statistics = calculate_dataset_statistics(test_dataset)
    serialize_message(logger, test_dataset_stats_key, test_statistics)

    forecast_it, ts_it = make_evaluation_predictions(
        test_dataset, predictor=predictor, num_samples=num_samples
    )

    agg_metrics, item_metrics = evaluator(
        ts_it, forecast_it, num_series=maybe_len(test_dataset)
    )

    # we only log aggregate metrics for now as item metrics may be very large
    for name, value in agg_metrics.items():
        serialize_message(logger, f"metric-{name}", value)

    if logging_file is not None:
        # Close the file handler to avoid letting the file open.
        # https://stackoverflow.com/questions/24816456/python-logging-wont-shutdown
        logger.removeHandler(handler)
        del logger, handler

    return agg_metrics, item_metrics<|MERGE_RESOLUTION|>--- conflicted
+++ resolved
@@ -71,52 +71,9 @@
         second one yielding the corresponding ground truth series.
     """
 
-<<<<<<< HEAD
-    prediction_length = predictor.prediction_length
-    freq = predictor.freq
-    lead_time = predictor.lead_time
-
-    def add_ts_dataframe(
-        data_iterator: Iterator[DataEntry],
-    ) -> Iterator[DataEntry]:
-        for data_entry in data_iterator:
-            data = data_entry.copy()
-            if FieldName.INDEX in data:
-                index = data[FieldName.INDEX]
-            else:
-                index = pd.period_range(
-                    start=data[FieldName.START],
-                    freq=freq,
-                    periods=data[FieldName.TARGET].shape[-1],
-                )
-            data["ts"] = pd.DataFrame(
-                index=index, data=data[FieldName.TARGET].transpose()
-            )
-            yield data
-
-    def ts_iter(dataset: Dataset) -> pd.DataFrame:
-        for data_entry in add_ts_dataframe(iter(dataset)):
-            yield data_entry["ts"]
-
-    def truncate_target(data):
-        data = data.copy()
-        target = data[FieldName.TARGET]
-        assert (
-            target.shape[-1] >= prediction_length
-        )  # handles multivariate case (target_dim, history_length)
-        data[FieldName.TARGET] = target[..., : -prediction_length - lead_time]
-        return data
-
-    # TODO filter out time series with target shorter than prediction length
-    # TODO or fix the evaluator so it supports missing values instead (all
-    # TODO the test set may be gone otherwise with such a filtering)
-
-    dataset_trunc = AdhocTransform(truncate_target).apply(dataset)
-=======
     window_length = predictor.prediction_length + predictor.lead_time
     _, test_template = split(dataset, offset=-window_length)
     test_data = test_template.generate_instances(window_length)
->>>>>>> 107a36c9
 
     return (
         predictor.predict(test_data.input, num_samples=num_samples),
