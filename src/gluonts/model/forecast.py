--- conflicted
+++ resolved
@@ -353,11 +353,7 @@
             )
 
     @property
-<<<<<<< HEAD
     def index(self) -> Union[pd.DatetimeIndex, pd.PeriodIndex]:
-=======
-    def index(self) -> pd.PeriodIndex:
->>>>>>> 107a36c9
         if self._index is None:
             self._index = pd.period_range(
                 self.start_date,
