--- conflicted
+++ resolved
@@ -289,13 +289,9 @@
             if self.use_timestamp:
                 data[self.name] = pd.Timestamp(data[self.name])
             else:
-<<<<<<< HEAD
-                data[self.name] = pd.Period(data[self.name], self.freq)
+                data[self.name] = _as_period(data[self.name], self.freq)
             if FieldName.INDEX in data:
                 data[FieldName.INDEX] = pd.DatetimeIndex(data[FieldName.INDEX])
-=======
-                data[self.name] = _as_period(data[self.name], self.freq)
->>>>>>> 107a36c9
         except (TypeError, ValueError) as e:
             raise GluonTSDataError(
                 f'Error "{e}" occurred, when reading field "{self.name}"'
