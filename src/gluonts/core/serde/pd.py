--- conflicted
+++ resolved
@@ -33,7 +33,6 @@
     }
 
 
-<<<<<<< HEAD
 @encode.register(pd.DatetimeIndex)
 def encode_pd_datetime_index(v: pd.DatetimeIndex) -> Any:
     """
@@ -45,7 +44,9 @@
         "class": "pandas.DatetimeIndex",
         "args": [encode([str(indx) for indx in v])],
         "kwargs": {"freq": v.freqstr if v.freq else None},
-=======
+    }
+
+
 @encode.register(pd.Period)
 def encode_pd_period(v: pd.Period) -> Any:
     """
@@ -67,5 +68,4 @@
         "class": "pandas.tseries.frequencies.to_offset",
         "args": encode([v.freqstr]),
         "kwargs": {},
->>>>>>> ce1932d1
     }